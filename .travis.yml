--- conflicted
+++ resolved
@@ -142,82 +142,5 @@
       - make release
       env: PACKAGE_TYPE=rpm RESTY_IMAGE_BASE=amazonlinux RESTY_IMAGE_TAG=1 KONG_PACKAGE_NAME=${PWD##*/} KONG_VERSION=${TRAVIS_TAG}
       if: tag IS present AND tag ~= 1.
-<<<<<<< HEAD
-    - stage: deploy daily build
-      install: skip
-      script:
-      - make setup-kong-build-tools
-      - pushd ../kong-build-tools && make setup-ci && popd
-      - make nightly-release
-      env: PACKAGE_TYPE=deb RESTY_IMAGE_BASE=ubuntu RESTY_IMAGE_TAG=trusty KONG_PACKAGE_NAME=${PWD##*/} KONG_VERSION=`date +%Y-%m-%d` REPOSITORY_NAME=${PWD##*/}-nightly REPOSITORY_OS_NAME=$TRAVIS_BRANCH
-      if: type=cron
-    - script:
-      - make setup-kong-build-tools
-      - pushd ../kong-build-tools && make setup-ci && popd
-      - make nightly-release
-      env: PACKAGE_TYPE=deb RESTY_IMAGE_BASE=ubuntu RESTY_IMAGE_TAG=xenial KONG_PACKAGE_NAME=${PWD##*/} KONG_VERSION=`date +%Y-%m-%d` REPOSITORY_NAME=${PWD##*/}-nightly REPOSITORY_OS_NAME=$TRAVIS_BRANCH
-      if: type=cron
-    - script:
-      - make setup-kong-build-tools
-      - pushd ../kong-build-tools && make setup-ci && popd
-      - make nightly-release
-      env: PACKAGE_TYPE=deb RESTY_IMAGE_BASE=ubuntu RESTY_IMAGE_TAG=bionic KONG_PACKAGE_NAME=${PWD##*/} KONG_VERSION=`date +%Y-%m-%d` REPOSITORY_NAME=${PWD##*/}-nightly REPOSITORY_OS_NAME=$TRAVIS_BRANCH
-      if: type=cron
-    - script:
-      - make setup-kong-build-tools
-      - pushd ../kong-build-tools && make setup-ci && popd
-      - make nightly-release
-      env: PACKAGE_TYPE=deb RESTY_IMAGE_BASE=debian RESTY_IMAGE_TAG=stretch KONG_PACKAGE_NAME=${PWD##*/} KONG_VERSION=`date +%Y-%m-%d` REPOSITORY_NAME=${PWD##*/}-nightly REPOSITORY_OS_NAME=$TRAVIS_BRANCH
-      if: type=cron
-    - script:
-      - make setup-kong-build-tools
-      - pushd ../kong-build-tools && make setup-ci && popd
-      - make nightly-release
-      env: PACKAGE_TYPE=deb RESTY_IMAGE_BASE=debian RESTY_IMAGE_TAG=jessie KONG_PACKAGE_NAME=${PWD##*/} KONG_VERSION=`date +%Y-%m-%d` REPOSITORY_NAME=${PWD##*/}-nightly REPOSITORY_OS_NAME=$TRAVIS_BRANCH
-      if: type=cron
-    - script:
-      - make setup-kong-build-tools
-      - pushd ../kong-build-tools && make setup-ci && popd
-      - make nightly-release
-      env: PACKAGE_TYPE=deb RESTY_IMAGE_BASE=debian RESTY_IMAGE_TAG=buster KONG_PACKAGE_NAME=${PWD##*/} KONG_VERSION=`date +%Y-%m-%d` REPOSITORY_NAME=${PWD##*/}-nightly REPOSITORY_OS_NAME=$TRAVIS_BRANCH
-      if: type=cron
-    - script:
-      - make setup-kong-build-tools
-      - pushd ../kong-build-tools && make setup-ci && popd
-      - make nightly-release
-      env: PACKAGE_TYPE=rpm RESTY_IMAGE_BASE=centos RESTY_IMAGE_TAG=6 KONG_PACKAGE_NAME=${PWD##*/} KONG_VERSION=`date +%Y-%m-%d` REPOSITORY_NAME=${PWD##*/}-nightly REPOSITORY_OS_NAME=$TRAVIS_BRANCH
-      if: type=cron
-    - script:
-      - make setup-kong-build-tools
-      - pushd ../kong-build-tools && make setup-ci && popd
-      - make nightly-release
-      env: PACKAGE_TYPE=rpm RESTY_IMAGE_BASE=centos RESTY_IMAGE_TAG=7 KONG_PACKAGE_NAME=${PWD##*/} KONG_VERSION=`date +%Y-%m-%d` REPOSITORY_NAME=${PWD##*/}-nightly REPOSITORY_OS_NAME=$TRAVIS_BRANCH
-      if: type=cron
-    - script:
-      - make setup-kong-build-tools
-      - pushd ../kong-build-tools && make setup-ci && popd
-      - make nightly-release
-      env: PACKAGE_TYPE=apk RESTY_IMAGE_BASE=alpine RESTY_IMAGE_TAG=latest KONG_PACKAGE_NAME=${PWD##*/} KONG_VERSION=`date +%Y-%m-%d` REPOSITORY_NAME=${PWD##*/}-nightly REPOSITORY_OS_NAME=$TRAVIS_BRANCH
-      if: type=cron
-    - script:
-      - make setup-kong-build-tools
-      - pushd ../kong-build-tools && make setup-ci && popd
-      - make nightly-release
-      env: PACKAGE_TYPE=rpm RESTY_IMAGE_BASE=rhel RESTY_IMAGE_TAG=6 KONG_PACKAGE_NAME=${PWD##*/} KONG_VERSION=`date +%Y-%m-%d` REPOSITORY_NAME=${PWD##*/}-nightly REPOSITORY_OS_NAME=$TRAVIS_BRANCH
-      if: type=cron
-    - script:
-      - make setup-kong-build-tools
-      - pushd ../kong-build-tools && make setup-ci && popd
-      - make nightly-release
-      env: PACKAGE_TYPE=rpm RESTY_IMAGE_BASE=rhel RESTY_IMAGE_TAG=7 KONG_PACKAGE_NAME=${PWD##*/} KONG_VERSION=`date +%Y-%m-%d` REPOSITORY_NAME=${PWD##*/}-nightly REPOSITORY_OS_NAME=$TRAVIS_BRANCH
-      if: type=cron
-    - script:
-      - make setup-kong-build-tools
-      - pushd ../kong-build-tools && make setup-ci && popd
-      - make nightly-release
-      env: PACKAGE_TYPE=rpm RESTY_IMAGE_BASE=amazonlinux RESTY_IMAGE_TAG=latest KONG_PACKAGE_NAME=${PWD##*/} KONG_VERSION=`date +%Y-%m-%d` REPOSITORY_NAME=${PWD##*/}-nightly REPOSITORY_OS_NAME=$TRAVIS_BRANCH
-      if: type=cron
-=======
->>>>>>> f4661ec1
 script:
   - .ci/run_tests.sh