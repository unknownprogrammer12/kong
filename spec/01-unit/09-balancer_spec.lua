local utils = require "kong.tools.utils"
local mocker = require "spec.fixtures.mocker"

local function setup_it_block(consistency)
  local cache_table = {}

  local function mock_cache(cache_table, limit)
    return {
      safe_set = function(self, k, v)
        if limit then
          local n = 0
          for _, _ in pairs(cache_table) do
            n = n + 1
          end
          if n >= limit then
            return nil, "no memory"
          end
        end
        cache_table[k] = v
        return true
      end,
      get = function(self, k, _, fn, arg)
        if cache_table[k] == nil then
          cache_table[k] = fn(arg)
        end
        return cache_table[k]
      end,
    }
  end

  mocker.setup(finally, {
    kong = {
      configuration = {
        worker_consistency = consistency,
        worker_state_update_frequency = 0.1,
      },
      core_cache = mock_cache(cache_table),
    }
  })
end

for _, consistency in ipairs({"strict", "eventual"}) do
  describe("Balancer (worker_consistency = " .. consistency .. ")", function()
    local singletons, balancer
    local UPSTREAMS_FIXTURES
    local TARGETS_FIXTURES
    local crc32 = ngx.crc32_short
    local uuid = require("kong.tools.utils").uuid
    local upstream_hc
    local upstream_ph
    local upstream_otes
    local upstream_otee

    lazy_teardown(function()
      ngx.log:revert() -- luacheck: ignore
    end)


    lazy_setup(function()
      stub(ngx, "log")

      balancer = require "kong.runloop.balancer"
      singletons = require "kong.singletons"
      singletons.worker_events = require "resty.worker.events"
      singletons.db = {}

      singletons.worker_events.configure({
        shm = "kong_process_events", -- defined by "lua_shared_dict"
        timeout = 5,            -- life time of event data in shm
        interval = 1,           -- poll interval (seconds)

        wait_interval = 0.010,  -- wait before retry fetching event data
        wait_max = 0.5,         -- max wait time before discarding event
      })

      local hc_defaults = {
        active = {
          timeout = 1,
          concurrency = 10,
          http_path = "/",
          healthy = {
            interval = 0,  -- 0 = probing disabled by default
            http_statuses = { 200, 302 },
            successes = 0, -- 0 = disabled by default
          },
          unhealthy = {
            interval = 0, -- 0 = probing disabled by default
            http_statuses = { 429, 404,
                              500, 501, 502, 503, 504, 505 },
            tcp_failures = 0,  -- 0 = disabled by default
            timeouts = 0,      -- 0 = disabled by default
            http_failures = 0, -- 0 = disabled by default
          },
        },
        passive = {
          healthy = {
            http_statuses = { 200, 201, 202, 203, 204, 205, 206, 207, 208, 226,
                              300, 301, 302, 303, 304, 305, 306, 307, 308 },
            successes = 0,
          },
          unhealthy = {
            http_statuses = { 429, 500, 503 },
            tcp_failures = 0,  -- 0 = circuit-breaker disabled by default
            timeouts = 0,      -- 0 = circuit-breaker disabled by default
            http_failures = 0, -- 0 = circuit-breaker disabled by default
          },
        },
      }

      local passive_hc = utils.deep_copy(hc_defaults)
      passive_hc.passive.healthy.successes = 1
      passive_hc.passive.unhealthy.http_failures = 1

      UPSTREAMS_FIXTURES = {
        [1] = { id = "a", name = "mashape", slots = 10, healthchecks = hc_defaults, algorithm = "round-robin" },
        [2] = { id = "b", name = "kong",    slots = 10, healthchecks = hc_defaults, algorithm = "round-robin" },
        [3] = { id = "c", name = "gelato",  slots = 20, healthchecks = hc_defaults, algorithm = "round-robin" },
        [4] = { id = "d", name = "galileo", slots = 20, healthchecks = hc_defaults, algorithm = "round-robin" },
        [5] = { id = "e", name = "upstream_e", slots = 10, healthchecks = hc_defaults, algorithm = "round-robin" },
        [6] = { id = "f", name = "upstream_f", slots = 10, healthchecks = hc_defaults, algorithm = "round-robin" },
        [7] = { id = "hc_" .. consistency, name = "upstream_hc_" .. consistency, slots = 10, healthchecks = passive_hc, algorithm = "round-robin" },
        [8] = { id = "ph", name = "upstream_ph", slots = 10, healthchecks = passive_hc, algorithm = "round-robin" },
        [9] = { id = "otes", name = "upstream_otes", slots = 10, healthchecks = hc_defaults, algorithm = "round-robin" },
        [10] = { id = "otee", name = "upstream_otee", slots = 10, healthchecks = hc_defaults, algorithm = "round-robin" },
      }
      upstream_hc = UPSTREAMS_FIXTURES[7]
      upstream_ph = UPSTREAMS_FIXTURES[8]
      upstream_otes = UPSTREAMS_FIXTURES[9]
      upstream_otee = UPSTREAMS_FIXTURES[10]

      TARGETS_FIXTURES = {
        -- 1st upstream; a
        {
          id = "a1",
          created_at = "003",
          upstream = { id = "a" },
          target = "localhost:80",
          weight = 10,
        },
        {
          id = "a2",
          created_at = "002",
          upstream = { id = "a" },
          target = "localhost:80",
          weight = 10,
        },
        {
          id = "a3",
          created_at = "001",
          upstream = { id = "a" },
          target = "localhost:80",
          weight = 10,
        },
        {
          id = "a4",
          created_at = "002",  -- same timestamp as "a2"
          upstream = { id = "a" },
          target = "localhost:80",
          weight = 10,
        },
        -- 2nd upstream; b
        {
          id = "b1",
          created_at = "003",
          upstream = { id = "b" },
          target = "localhost:80",
          weight = 10,
        },
        -- 3rd upstream: e (removed and re-added)
        {
          id = "e1",
          created_at = "001",
          upstream = { id = "e" },
          target = "127.0.0.1:2112",
          weight = 10,
        },
        {
          id = "e2",
          created_at = "002",
          upstream = { id = "e" },
          target = "127.0.0.1:2112",
          weight = 0,
        },
        {
          id = "e3",
          created_at = "003",
          upstream = { id = "e" },
          target = "127.0.0.1:2112",
          weight = 10,
        },
        -- 4th upstream: f (removed and not re-added)
        {
          id = "f1",
          created_at = "001",
          upstream = { id = "f" },
          target = "127.0.0.1:5150",
          weight = 10,
        },
        {
          id = "f2",
          created_at = "002",
          upstream = { id = "f" },
          target = "127.0.0.1:5150",
          weight = 0,
        },
        {
          id = "f3",
          created_at = "003",
          upstream = { id = "f" },
          target = "127.0.0.1:2112",
          weight = 10,
        },
        -- upstream_hc
        {
          id = "hc1" .. consistency,
          created_at = "001",
          upstream = { id = "hc_" .. consistency },
          target = "localhost:1111",
          weight = 10,
        },
        -- upstream_ph
        {
          id = "ph1",
          created_at = "001",
          upstream = { id = "ph" },
          target = "localhost:1111",
          weight = 10,
        },
        {
          id = "ph2",
          created_at = "001",
          upstream = { id = "ph" },
          target = "127.0.0.1:2222",
          weight = 10,
        },
        -- upstream_otes
        {
          id = "otes1",
          created_at = "001",
          upstream = { id = "otes" },
          target = "localhost:1111",
          weight = 10,
        },
        -- upstream_otee
        {
          id = "otee1",
          created_at = "001",
          upstream = { id = "otee" },
          target = "localhost:1111",
          weight = 10,
        },
      }

      local function each(fixture)
        return function()
          local i = 0
          return function(self)
            i = i + 1
            return fixture[i]
          end
        end
      end

      local function select(fixture)
        return function(self, pk)
          for item in self:each() do
            if item.id == pk.id then
              return item
            end
          end
        end
      end

      singletons.db = {
        targets = {
          each = each(TARGETS_FIXTURES),
          select_by_upstream_raw = function(self, upstream_pk)
            local upstream_id = upstream_pk.id
            local res, len = {}, 0
            for tgt in self:each() do
              if tgt.upstream.id == upstream_id then
                tgt.order = string.format("%d:%s", tgt.created_at * 1000, tgt.id)
                len = len + 1
                res[len] = tgt
              end
            end

            table.sort(res, function(a, b) return a.order < b.order end)
            return res
          end
        },
        upstreams = {
          each = each(UPSTREAMS_FIXTURES),
          select = select(UPSTREAMS_FIXTURES),
        },
      }

      singletons.core_cache = {
        _cache = {},
        get = function(self, key, _, loader, arg)
          local v = self._cache[key]
          if v == nil then
            v = loader(arg)
            self._cache[key] = v
          end
          return v
        end,
        invalidate_local = function(self, key)
          self._cache[key] = nil
        end
      }


    end)

    describe("create_balancer()", function()
      local dns_client = require("resty.dns.client")
      dns_client.init()

      it("creates a balancer with a healthchecker", function()
        setup_it_block(consistency)
        local my_balancer = assert(balancer._create_balancer(UPSTREAMS_FIXTURES[1]))
        local hc = assert(balancer._get_healthchecker(my_balancer))
        local target_history = {
          { name = "localhost", port = 80, order = "1000:a3", weight = 10 },
          { name = "localhost", port = 80, order = "2000:a2", weight = 10 },
          { name = "localhost", port = 80, order = "2000:a4", weight = 10 },
          { name = "localhost", port = 80, order = "3000:a1", weight = 10 },
        }
        assert.same(target_history, balancer._get_target_history(my_balancer))
        hc:stop()
      end)

      it("reuses a balancer by default", function()
        local b1 = assert(balancer._create_balancer(UPSTREAMS_FIXTURES[1]))
        local hc1 = balancer._get_healthchecker(b1)
        local b2 = balancer._create_balancer(UPSTREAMS_FIXTURES[1])
        assert.equal(b1, b2)
        assert(hc1:stop())
      end)

      it("re-creates a balancer if told to", function()
        setup_it_block(consistency)
        balancer.init()
        local b1 = assert(balancer._create_balancer(UPSTREAMS_FIXTURES[1], true))
        local hc1 = balancer._get_healthchecker(b1)
        assert(hc1:stop())
        local b1_target_history = balancer._get_target_history(b1)
        local b2 = assert(balancer._create_balancer(UPSTREAMS_FIXTURES[1], true))
        local hc2 = balancer._get_healthchecker(b2)
        assert(hc2:stop())
        local target_history = {
          { name = "localhost", port = 80, order = "1000:a3", weight = 10 },
          { name = "localhost", port = 80, order = "2000:a2", weight = 10 },
          { name = "localhost", port = 80, order = "2000:a4", weight = 10 },
          { name = "localhost", port = 80, order = "3000:a1", weight = 10 },
        }
        assert.not_same(b1, b2)
        assert.same(target_history, b1_target_history)
        assert.same(target_history, balancer._get_target_history(b2))
      end)
    end)

    describe("get_balancer()", function()
      local dns_client = require("resty.dns.client")
      dns_client.init()

      it("balancer and healthchecker match; remove and re-add", function()
        setup_it_block(consistency)
        local my_balancer = assert(balancer._get_balancer({
          host = "upstream_e"
        }, true))
        local target_history = {
          { name = "127.0.0.1", port = 2112, order = "1000:e1", weight = 10 },
          { name = "127.0.0.1", port = 2112, order = "2000:e2", weight = 0  },
          { name = "127.0.0.1", port = 2112, order = "3000:e3", weight = 10 },
        }
        assert.same(target_history, balancer._get_target_history(my_balancer))
        local hc = assert(balancer._get_healthchecker(my_balancer))
        assert.same(1, #hc.targets)
        assert.truthy(hc.targets["127.0.0.1"])
        assert.truthy(hc.targets["127.0.0.1"][2112])
      end)

      it("balancer and healthchecker match; remove and not re-add", function()
        setup_it_block(consistency)
        local my_balancer = assert(balancer._get_balancer({
          host = "upstream_f"
        }, true))
        local target_history = {
          { name = "127.0.0.1", port = 5150, order = "1000:f1", weight = 10 },
          { name = "127.0.0.1", port = 5150, order = "2000:f2", weight = 0  },
          { name = "127.0.0.1", port = 2112, order = "3000:f3", weight = 10 },
        }
        assert.same(target_history, balancer._get_target_history(my_balancer))
        local hc = assert(balancer._get_healthchecker(my_balancer))
        assert.same(1, #hc.targets)
        assert.truthy(hc.targets["127.0.0.1"])
        assert.truthy(hc.targets["127.0.0.1"][2112])
      end)
    end)

    describe("load_upstreams_dict_into_memory()", function()
      local upstreams_dict
      lazy_setup(function()
        upstreams_dict = balancer._load_upstreams_dict_into_memory()
      end)

      it("retrieves all upstreams as a dictionary", function()
        assert.is.table(upstreams_dict)
        for _, u in ipairs(UPSTREAMS_FIXTURES) do
          assert.equal(upstreams_dict[u.name], u.id)
          upstreams_dict[u.name] = nil -- remove each match
        end
        assert.is_nil(next(upstreams_dict)) -- should be empty now
      end)
    end)

    describe("get_all_upstreams()", function()
      it("gets a map of all upstream names to ids", function()
        setup_it_block(consistency)
        local upstreams_dict = balancer.get_all_upstreams()

        local fixture_dict = {}
        for _, upstream in ipairs(UPSTREAMS_FIXTURES) do
          fixture_dict[upstream.name] = upstream.id
        end

        assert.same(fixture_dict, upstreams_dict)
      end)
    end)

    describe("get_upstream_by_name()", function()
      it("retrieves a complete upstream based on its name", function()
        setup_it_block(consistency)
        for _, fixture in ipairs(UPSTREAMS_FIXTURES) do
          local upstream = balancer.get_upstream_by_name(fixture.name)
          assert.same(fixture, upstream)
        end
      end)
    end)

    describe("load_targets_into_memory()", function()
      local targets
      local upstream

      it("retrieves all targets per upstream, ordered", function()
        setup_it_block(consistency)
        upstream = "a"
        targets = balancer._load_targets_into_memory(upstream)
        assert.equal(4, #targets)
        assert(targets[1].id == "a3")
        assert(targets[2].id == "a2")
        assert(targets[3].id == "a4")
        assert(targets[4].id == "a1")
      end)
    end)

    describe("on_target_event()", function()
      it("adding a target does not recreate a balancer", function()
        if consistency == "strict" then
          setup_it_block(consistency)
          balancer._load_targets_into_memory("otes")
          local b1 = balancer._create_balancer(upstream_otes)
          assert.same(1, #(balancer._get_target_history(b1)))

          table.insert(TARGETS_FIXTURES, {
            id = "otes2",
            created_at = "002",
            upstream = { id = "otes" },
            target = "localhost:1112",
            weight = 10,
          })
          balancer.on_target_event("create", { upstream = { id = "otes" } })

          local b2 = balancer._create_balancer(upstream_otes)
          assert.same(2, #(balancer._get_target_history(b2)))

          assert(b1 == b2)
        else
          setup_it_block(consistency)
          balancer._load_targets_into_memory("otee")
          local b1 = balancer._create_balancer(upstream_otee)
          assert.same(1, #(balancer._get_target_history(b1)))

          table.insert(TARGETS_FIXTURES, {
            id = "otee2",
            created_at = "002",
            upstream = { id = "otee" },
            target = "localhost:1112",
            weight = 10,
          })
          balancer.on_target_event("create", { upstream = { id = "otee" } })

          local b2 = balancer._create_balancer(upstream_otee)
          assert.same(2, #(balancer._get_target_history(b2)))

          assert(b1 == b2)
        end
      end)
    end)

    describe("post_health()", function()
      local hc, my_balancer

      lazy_setup(function()
        my_balancer = assert(balancer._create_balancer(upstream_ph))
        hc = assert(balancer._get_healthchecker(my_balancer))
      end)

      lazy_teardown(function()
        if hc then
          hc:stop()
        end
      end)

      it("posts healthy/unhealthy using IP and hostname", function()
        setup_it_block(consistency)
        local tests = {
          { host = "127.0.0.1", port = 2222, health = true },
          { host = "127.0.0.1", port = 2222, health = false },
          { host = "localhost", port = 1111, health = true },
          { host = "localhost", port = 1111, health = false },
        }
        for _, t in ipairs(tests) do
          assert(balancer.post_health(upstream_ph, t.host, nil, t.port, t.health))
          local health_info = assert(balancer.get_upstream_health("ph"))
          local response = t.health and "HEALTHY" or "UNHEALTHY"
          assert.same(response,
                      health_info[t.host .. ":" .. t.port].addresses[1].health)
        end
      end)

      it("requires hostname if that was used in the Target", function()
        local ok, err = balancer.post_health(upstream_ph, "127.0.0.1", nil, 1111, true)
        assert.falsy(ok)
        assert.match(err, "No host found by: '127.0.0.1:1111'")
      end)

      it("fails if upstream/balancer doesn't exist", function()
        local bad = { name = "invalid", id = "bad" }
        local ok, err = balancer.post_health(bad, "127.0.0.1", 1111, true)
        assert.falsy(ok)
        assert.match(err, "Upstream invalid has no balancer")
      end)
    end)

    describe("healthcheck events", function()
      it("(un)subscribe_to_healthcheck_events()", function()
        setup_it_block(consistency)
        local my_balancer = assert(balancer._create_balancer(upstream_hc))
        local hc = assert(balancer._get_healthchecker(my_balancer))
        local data = {}
        local cb = function(upstream_id, ip, port, hostname, health)
          table.insert(data, {
            upstream_id = upstream_id,
            ip = ip,
            port = port,
            hostname = hostname,
            health = health,
          })
        end
        balancer.subscribe_to_healthcheck_events(cb)
        my_balancer.report_http_status({
          address = {
            ip = "127.0.0.1",
            port = 1111,
            host = {hostname = "localhost"},
          }}, 429)
        my_balancer.report_http_status({
          address = {
            ip = "127.0.0.1",
            port = 1111,
            host = {hostname = "localhost"},
          }}, 200)
        balancer.unsubscribe_from_healthcheck_events(cb)
        my_balancer.report_http_status({
          address = {
            ip = "127.0.0.1",
            port = 1111,
            host = {hostname = "localhost"},
          }}, 429)
        hc:stop()
<<<<<<< HEAD
        assert.same({
          upstream_id = "hc_" .. consistency,
          ip = "127.0.0.1",
          port = 1111,
          hostname = "localhost",
          health = "unhealthy"
        }, data[1])
        assert.same({
          upstream_id = "hc_" .. consistency,
          ip = "127.0.0.1",
          port = 1111,
          hostname = "localhost",
          health = "healthy"
        }, data[2])
        assert.same(nil, data[3])
      end)
=======
      end
    end)

    it("posts healthy/unhealthy using IP and hostname", function()
      local tests = {
        { host = "127.0.0.1", port = 2222, health = true },
        { host = "127.0.0.1", port = 2222, health = false },
        { host = "localhost", port = 1111, health = true },
        { host = "localhost", port = 1111, health = false },
      }
      for _, t in ipairs(tests) do
        assert(balancer.post_health(upstream_ph, t.host, nil, t.port, t.health))
        local health_info = assert(balancer.get_upstream_health("ph"))
        local response = t.health and "HEALTHY" or "UNHEALTHY"
        assert.same(response,
                    health_info[t.host .. ":" .. t.port].addresses[1].health)
      end
    end)

    it("requires hostname if that was used in the Target", function()
      local ok = balancer.post_health(upstream_ph, "127.0.0.1", nil, 1111, true)
      assert.truthy(ok) -- healthchecker does not report error...
      local health_info = assert(balancer.get_upstream_health("ph"))
      -- ...but health does not update
      assert.same("UNHEALTHY", health_info["localhost:1111"].addresses[1].health)

      ok = balancer.post_health(upstream_ph, "localhost", nil, 1111, true)
      assert.truthy(ok) -- healthcheck returns true...
      health_info = assert(balancer.get_upstream_health("ph"))
      -- ...and health updates
      assert.same("HEALTHY", health_info["localhost:1111"].addresses[1].health)
    end)

    it("fails if upstream/balancer doesn't exist", function()
      local bad = { name = "invalid", id = "bad" }
      local ok, err = balancer.post_health(bad, "127.0.0.1", 1111, true)
      assert.falsy(ok)
      assert.match(err, "Upstream invalid has no balancer")
>>>>>>> 66c780fe
    end)

    describe("creating hash values", function()
      local headers
      local backup
      before_each(function()
        headers = setmetatable({}, {
            __newindex = function(self, key, value)
              rawset(self, key:upper(), value)
            end,
            __index = function(self, key)
              return rawget(self, key:upper())
            end,
        })
        backup = { ngx.req, ngx.var, ngx.ctx }
        ngx.req = { get_headers = function() return headers end } -- luacheck: ignore
        ngx.var = {}
        ngx.ctx = {}
      end)
      after_each(function()
        ngx.req = backup[1] -- luacheck: ignore
        ngx.var = backup[2]
        ngx.ctx = backup[3]
      end)
      it("none", function()
        local hash = balancer._create_hash({
            hash_on = "none",
        })
        assert.is_nil(hash)
      end)
      it("consumer", function()
        local value = uuid()
        ngx.ctx.authenticated_consumer = { id = value }
        local hash = balancer._create_hash({
            hash_on = "consumer",
        })
        assert.are.same(crc32(value), hash)
      end)
      it("ip", function()
        local value = "1.2.3.4"
        ngx.var.remote_addr = value
        local hash = balancer._create_hash({
            hash_on = "ip",
        })
        assert.are.same(crc32(value), hash)
      end)
      it("header", function()
        local value = "some header value"
        headers.HeaderName = value
        local hash = balancer._create_hash({
            hash_on = "header",
            hash_on_header = "HeaderName",
        })
        assert.are.same(crc32(value), hash)
      end)
      describe("cookie", function()
        it("uses the cookie when present in the request", function()
          local value = "some cookie value"
          ngx.var.cookie_Foo = value
          ngx.ctx.balancer_data = {}
          local hash = balancer._create_hash({
            hash_on = "cookie",
            hash_on_cookie = "Foo",
          })
          assert.are.same(crc32(value), hash)
          assert.is_nil(ngx.ctx.balancer_data.hash_cookie)
        end)
        it("creates the cookie when not present in the request", function()
          ngx.ctx.balancer_data = {}
          balancer._create_hash({
            hash_on = "cookie",
            hash_on_cookie = "Foo",
            hash_on_cookie_path = "/",
          })
          assert.are.same(ngx.ctx.balancer_data.hash_cookie.key, "Foo")
          assert.are.same(ngx.ctx.balancer_data.hash_cookie.path, "/")
        end)
      end)
      it("multi-header", function()
        local value = { "some header value", "another value" }
        headers.HeaderName = value
        local hash = balancer._create_hash({
            hash_on = "header",
            hash_on_header = "HeaderName",
        })
        assert.are.same(crc32(table.concat(value)), hash)
      end)
      describe("fallback", function()
        it("none", function()
          local hash = balancer._create_hash({
              hash_on = "consumer",
              hash_fallback = "none",
          })
          assert.is_nil(hash)
        end)
        it("consumer", function()
          local value = uuid()
          ngx.ctx.authenticated_consumer = { id = value }
          local hash = balancer._create_hash({
              hash_on = "header",
              hash_on_header = "non-existing",
              hash_fallback = "consumer",
          })
          assert.are.same(crc32(value), hash)
        end)
        it("ip", function()
          local value = "1.2.3.4"
          ngx.var.remote_addr = value
          local hash = balancer._create_hash({
              hash_on = "consumer",
              hash_fallback = "ip",
          })
          assert.are.same(crc32(value), hash)
        end)
        it("header", function()
          local value = "some header value"
          headers.HeaderName = value
          local hash = balancer._create_hash({
              hash_on = "consumer",
              hash_fallback = "header",
              hash_fallback_header = "HeaderName",
          })
          assert.are.same(crc32(value), hash)
        end)
        it("multi-header", function()
          local value = { "some header value", "another value" }
          headers.HeaderName = value
          local hash = balancer._create_hash({
              hash_on = "consumer",
              hash_fallback = "header",
              hash_fallback_header = "HeaderName",
          })
          assert.are.same(crc32(table.concat(value)), hash)
        end)
        describe("cookie", function()
          it("uses the cookie when present in the request", function()
            local value = "some cookie value"
            ngx.var.cookie_Foo = value
            ngx.ctx.balancer_data = {}
            local hash = balancer._create_hash({
              hash_on = "consumer",
              hash_fallback = "cookie",
              hash_on_cookie = "Foo",
            })
            assert.are.same(crc32(value), hash)
            assert.is_nil(ngx.ctx.balancer_data.hash_cookie)
          end)
          it("creates the cookie when not present in the request", function()
            ngx.ctx.balancer_data = {}
            balancer._create_hash({
              hash_on = "consumer",
              hash_fallback = "cookie",
              hash_on_cookie = "Foo",
              hash_on_cookie_path = "/",
            })
            assert.are.same(ngx.ctx.balancer_data.hash_cookie.key, "Foo")
            assert.are.same(ngx.ctx.balancer_data.hash_cookie.path, "/")
          end)
        end)
      end)
    end)

  end)
end<|MERGE_RESOLUTION|>--- conflicted
+++ resolved
@@ -529,12 +529,6 @@
           assert.same(response,
                       health_info[t.host .. ":" .. t.port].addresses[1].health)
         end
-      end)
-
-      it("requires hostname if that was used in the Target", function()
-        local ok, err = balancer.post_health(upstream_ph, "127.0.0.1", nil, 1111, true)
-        assert.falsy(ok)
-        assert.match(err, "No host found by: '127.0.0.1:1111'")
       end)
 
       it("fails if upstream/balancer doesn't exist", function()
@@ -581,7 +575,6 @@
             host = {hostname = "localhost"},
           }}, 429)
         hc:stop()
-<<<<<<< HEAD
         assert.same({
           upstream_id = "hc_" .. consistency,
           ip = "127.0.0.1",
@@ -598,46 +591,6 @@
         }, data[2])
         assert.same(nil, data[3])
       end)
-=======
-      end
-    end)
-
-    it("posts healthy/unhealthy using IP and hostname", function()
-      local tests = {
-        { host = "127.0.0.1", port = 2222, health = true },
-        { host = "127.0.0.1", port = 2222, health = false },
-        { host = "localhost", port = 1111, health = true },
-        { host = "localhost", port = 1111, health = false },
-      }
-      for _, t in ipairs(tests) do
-        assert(balancer.post_health(upstream_ph, t.host, nil, t.port, t.health))
-        local health_info = assert(balancer.get_upstream_health("ph"))
-        local response = t.health and "HEALTHY" or "UNHEALTHY"
-        assert.same(response,
-                    health_info[t.host .. ":" .. t.port].addresses[1].health)
-      end
-    end)
-
-    it("requires hostname if that was used in the Target", function()
-      local ok = balancer.post_health(upstream_ph, "127.0.0.1", nil, 1111, true)
-      assert.truthy(ok) -- healthchecker does not report error...
-      local health_info = assert(balancer.get_upstream_health("ph"))
-      -- ...but health does not update
-      assert.same("UNHEALTHY", health_info["localhost:1111"].addresses[1].health)
-
-      ok = balancer.post_health(upstream_ph, "localhost", nil, 1111, true)
-      assert.truthy(ok) -- healthcheck returns true...
-      health_info = assert(balancer.get_upstream_health("ph"))
-      -- ...and health updates
-      assert.same("HEALTHY", health_info["localhost:1111"].addresses[1].health)
-    end)
-
-    it("fails if upstream/balancer doesn't exist", function()
-      local bad = { name = "invalid", id = "bad" }
-      local ok, err = balancer.post_health(bad, "127.0.0.1", 1111, true)
-      assert.falsy(ok)
-      assert.match(err, "Upstream invalid has no balancer")
->>>>>>> 66c780fe
     end)
 
     describe("creating hash values", function()
