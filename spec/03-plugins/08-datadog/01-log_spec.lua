--- conflicted
+++ resolved
@@ -103,23 +103,11 @@
         },
       }
 
-<<<<<<< HEAD
       bp.plugins:insert {
         name       = "key-auth",
         route_id   = route4.id,
-=======
-  it("logs metrics over UDP", function()
-    local thread = helpers.udp_server(9999, 12)
-
-    local res = assert(client:send {
-      method = "GET",
-      path = "/status/200?apikey=kong",
-      headers = {
-        ["Host"] = "datadog1.com"
->>>>>>> 159962d9
-      }
-
-<<<<<<< HEAD
+      }
+
       bp.plugins:insert {
         name     = "datadog",
         route_id = route4.id,
@@ -128,19 +116,8 @@
           port   = 9999,
           prefix = "prefix",
         },
-=======
-  it("logs metrics over UDP with custome prefix", function()
-    local thread = helpers.udp_server(9999, 12)
-
-    local res = assert(client:send {
-      method = "GET",
-      path = "/status/200?apikey=kong",
-      headers = {
-        ["Host"] = "datadog4.com"
->>>>>>> 159962d9
-      }
-
-<<<<<<< HEAD
+      }
+
       assert(helpers.start_kong({
         database   = strategy,
         nginx_conf = "spec/fixtures/custom_nginx.template",
@@ -157,23 +134,7 @@
     end)
 
     it("logs metrics over UDP", function()
-      local thread = threads.new({
-        function()
-          local socket = require "socket"
-          local server = assert(socket.udp())
-          server:settimeout(1)
-          server:setoption("reuseaddr", true)
-          server:setsockname("127.0.0.1", 9999)
-          local gauges = {}
-          for _ = 1, 12 do
-            gauges[#gauges+1] = server:receive()
-          end
-          server:close()
-          return gauges
-        end
-      })
-      thread:start()
-      ngx.sleep(0.1)
+      local thread = helpers.udp_server(9999, 12)
 
       local res = assert(proxy_client:send {
         method  = "GET",
@@ -204,23 +165,7 @@
     end)
 
     it("logs metrics over UDP with custom prefix", function()
-      local thread = threads.new({
-        function()
-          local socket = require "socket"
-          local server = assert(socket.udp())
-          server:settimeout(1)
-          server:setoption("reuseaddr", true)
-          server:setsockname("127.0.0.1", 9999)
-          local gauges = {}
-          for _ = 1, 12 do
-            gauges[#gauges+1] = server:receive()
-          end
-          server:close()
-          return gauges
-        end
-      })
-      thread:start()
-      ngx.sleep(0.1)
+      local thread = helpers.udp_server(9999, 12)
 
       local res = assert(proxy_client:send {
         method  = "GET",
@@ -252,23 +197,7 @@
     end)
 
     it("logs only given metrics", function()
-      local thread = threads.new({
-        function()
-          local socket = require "socket"
-          local server = assert(socket.udp())
-          server:settimeout(1)
-          server:setoption("reuseaddr", true)
-          server:setsockname("127.0.0.1", 9999)
-          local gauges = {}
-          for _ = 1, 3 do
-            gauges[#gauges+1] = server:receive()
-          end
-          server:close()
-          return gauges
-        end
-      })
-      thread:start()
-      ngx.sleep(0.1)
+      local thread = helpers.udp_server(9999, 3)
 
       local res = assert(proxy_client:send {
         method  = "GET",
@@ -288,23 +217,7 @@
     end)
 
     it("logs metrics with tags", function()
-      local thread = threads.new({
-        function()
-          local socket = require "socket"
-          local server = assert(socket.udp())
-          server:settimeout(1)
-          server:setoption("reuseaddr", true)
-          server:setsockname("127.0.0.1", 9999)
-          local gauges = {}
-          for _ = 1, 4 do
-            gauges[#gauges+1] = server:receive()
-          end
-          server:close()
-          return gauges
-        end
-      })
-      thread:start()
-      ngx.sleep(0.1)
+      local thread = helpers.udp_server(9999, 4)
 
       local res = assert(proxy_client:send {
         method  = "GET",
@@ -324,20 +237,7 @@
     end)
 
     it("should not return a runtime error (regression)", function()
-      local thread = threads.new({
-        function()
-          local socket = require "socket"
-          local server = assert(socket.udp())
-          server:settimeout(1)
-          server:setoption("reuseaddr", true)
-          server:setsockname("127.0.0.1", 9999)
-          local gauge = server:receive()
-          server:close()
-          return gauge
-        end
-      })
-      thread:start()
-      ngx.sleep(0.1)
+      helpers.udp_server(9999, 1, 1)
 
       local res = assert(proxy_client:send {
         method  = "GET",
@@ -346,58 +246,6 @@
           ["Host"] = "fakedns.com"
         }
       })
-=======
-  it("logs only given metrics", function()
-    local thread = helpers.udp_server(9999, 3)
-
-    local res = assert(client:send {
-      method = "GET",
-      path = "/status/200",
-      headers = {
-        ["Host"] = "datadog2.com"
-      }
-    })
-    assert.res_status(200, res)
-
-    local ok, gauges = thread:join()
-    assert.True(ok)
-    assert.equal(3, #gauges)
-    assert.contains("kong.dd2.request.count:1|c", gauges)
-    assert.contains("kong.dd2.request.status.200:1|c", gauges)
-    assert.contains("kong.dd2.request.status.total:1|c", gauges)
-  end)
-
-  it("logs metrics with tags", function()
-    local thread = helpers.udp_server(9999, 4)
-
-    local res = assert(client:send {
-      method = "GET",
-      path = "/status/200",
-      headers = {
-        ["Host"] = "datadog3.com"
-      }
-    })
-    assert.res_status(200, res)
-
-    local ok, gauges = thread:join()
-    assert.True(ok)
-    assert.contains("kong.dd3.request.count:1|c|#T2:V2,T3:V3,T4", gauges)
-    assert.contains("kong.dd3.request.status.200:1|c|#T1:V1", gauges)
-    assert.contains("kong.dd3.request.status.total:1|c|#T1:V1", gauges)
-    assert.contains("kong.dd3.latency:%d+|g|#T2:V2:V3,T4", gauges, true)
-  end)
-
-  it("should not return a runtime error (regression)", function()
-    helpers.udp_server(9999, 1, 1)
-
-    local res = assert(client:send {
-      method = "GET",
-      path = "/NonMatch",
-      headers = {
-        ["Host"] = "fakedns.com"
-      }
-    })
->>>>>>> 159962d9
 
       assert.res_status(404, res)
 
