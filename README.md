--- conflicted
+++ resolved
@@ -1,12 +1,6 @@
-<<<<<<< HEAD
-## Kong
-
-[![Build Status](https://travis-ci.org/Mashape/kong.svg)](https://travis-ci.org/Mashape/kong)
-=======
 # Kong
 
 [![Build Status][travis-image]][travis-url]
->>>>>>> 2f671016
 
 Kong is a scalable and customizable API Management Layer built on top of nginx.
 
