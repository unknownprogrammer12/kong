--- conflicted
+++ resolved
@@ -854,7 +854,7 @@
   function self.exec(ngx)
     local req_method = ngx.req.get_method()
     local req_uri    = ngx.var.request_uri
-    local req_host   = ngx.var.http_host
+    local req_host   = ngx.var.http_host or ""
 
     do
       local idx = find(req_uri, "?", 2, true)
@@ -863,13 +863,7 @@
       end
     end
 
-<<<<<<< HEAD
-    local req_host = ngx.var.http_host or ""
-
-    local match_t = find_api(method, uri, req_host, ngx)
-=======
     local match_t = find_route(req_method, req_uri, req_host, ngx)
->>>>>>> e828b6da
     if not match_t then
       return nil
     end
