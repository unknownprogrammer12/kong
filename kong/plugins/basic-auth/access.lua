local crypto = require "kong.plugins.basic-auth.crypto"
local constants = require "kong.constants"


local decode_base64 = ngx.decode_base64
local re_gmatch = ngx.re.gmatch
local re_match = ngx.re.match
local error = error
local kong = kong


local realm = 'Basic realm="' .. _KONG._NAME .. '"'


local _M = {}


-- Fast lookup for credential retrieval depending on the type of the authentication
--
-- All methods must respect:
--
-- @param request ngx request object
-- @param {table} conf Plugin config
-- @return {string} public_key
-- @return {string} private_key
local function retrieve_credentials(header_name, conf)
  local username, password
  local authorization_header = kong.request.get_header(header_name)

  if authorization_header then
    local iterator, iter_err = re_gmatch(authorization_header, "\\s*[Bb]asic\\s*(.+)")
    if not iterator then
      kong.log.err(iter_err)
      return
    end

    local m, err = iterator()
    if err then
      kong.log.err(err)
      return
    end

    if m and m[1] then
      local decoded_basic = decode_base64(m[1])
      if decoded_basic then
        local basic_parts, err = re_match(decoded_basic, "([^:]+):(.*)", "oj")
        if err then
          kong.log.err(err)
          return
        end

        if not basic_parts then
          kong.log.err("header has unrecognized format")
          return
        end

        username = basic_parts[1]
        password = basic_parts[2]
      end
    end
  end

  if conf.hide_credentials then
    kong.service.request.clear_header(header_name)
  end

  return username, password
end


--- Validate a credential in the Authorization header against one fetched from the database.
-- @param credential The retrieved credential from the username passed in the request
-- @param given_password The password as given in the Authorization header
-- @return Success of authentication
local function validate_credentials(credential, given_password)
  local digest, err = crypto.hash(credential.consumer.id, given_password)
  if err then
    kong.log.err(err)
  end

  return credential.password == digest
end


local function load_credential_into_memory(username)
  local credential, err = kong.db.basicauth_credentials:select_by_username(username)
  if err then
    return nil, err
  end
  return credential
end


local function load_credential_from_db(username)
  if not username then
    return
  end

  local credential_cache_key = kong.db.basicauth_credentials:cache_key(username)
  local credential, err      = kong.cache:get(credential_cache_key, nil,
                                              load_credential_into_memory,
                                              username)
  if err then
    return error(err)
  end

  return credential
end


local function set_consumer(consumer, credential)
  kong.client.authenticate(consumer, credential)

  local set_header = kong.service.request.set_header
  local clear_header = kong.service.request.clear_header

  if consumer and consumer.id then
    set_header(constants.HEADERS.CONSUMER_ID, consumer.id)
  else
    clear_header(constants.HEADERS.CONSUMER_ID)
  end

  if consumer and consumer.custom_id then
    set_header(constants.HEADERS.CONSUMER_CUSTOM_ID, consumer.custom_id)
  else
    clear_header(constants.HEADERS.CONSUMER_CUSTOM_ID)
  end

  if consumer and consumer.username then
    set_header(constants.HEADERS.CONSUMER_USERNAME, consumer.username)
  else
    clear_header(constants.HEADERS.CONSUMER_USERNAME)
  end

  if credential and credential.username then
    set_header(constants.HEADERS.CREDENTIAL_IDENTIFIER, credential.username)
    set_header(constants.HEADERS.CREDENTIAL_USERNAME, credential.username)
  else
    clear_header(constants.HEADERS.CREDENTIAL_IDENTIFIER)
    clear_header(constants.HEADERS.CREDENTIAL_USERNAME)
  end

  if credential then
    clear_header(constants.HEADERS.ANONYMOUS)
  else
    set_header(constants.HEADERS.ANONYMOUS, true)
  end
end

<<<<<<< HEAD
=======
local function fail_authentication()
  return false, { status = 401, message = "Invalid authentication credentials" }
end
>>>>>>> cff1dff8

local function do_authentication(conf)
  -- If both headers are missing, return 401
  if not (kong.request.get_header("authorization") or kong.request.get_header("proxy-authorization")) then
    return false, {
      status = 401,
      message = "Unauthorized",
      headers = {
        ["WWW-Authenticate"] = realm
      }
    }
  end

  local credential
<<<<<<< HEAD
  local username, password = retrieve_credentials("proxy-authorization", conf)
  if username then
    credential = load_credential_from_db(username)
=======
  local given_username, given_password = retrieve_credentials("proxy-authorization", conf)
  if given_username and given_password then
    credential = load_credential_from_db(given_username)
>>>>>>> cff1dff8
  end

  -- Try with the authorization header
  if not credential then
<<<<<<< HEAD
    username, password = retrieve_credentials("authorization", conf)
    credential = load_credential_from_db(username)
  end

  if not credential or not validate_credentials(credential, password) then
    return false, { status = 401, message = "Invalid authentication credentials" }
=======
    given_username, given_password = retrieve_credentials("authorization", conf)
    if given_username and given_password then
      credential = load_credential_from_db(given_username)
    else
      return fail_authentication()
    end
  end

  if not credential or not validate_credentials(credential, given_password) then
    return fail_authentication()
>>>>>>> cff1dff8
  end

  -- Retrieve consumer
  local consumer_cache_key = kong.db.consumers:cache_key(credential.consumer.id)
  local consumer, err      = kong.cache:get(consumer_cache_key, nil,
                                            kong.client.load_consumer,
                                            credential.consumer.id)
  if err then
    return error(err)
  end

  set_consumer(consumer, credential)

  return true
end


function _M.execute(conf)
  if conf.anonymous and kong.client.get_credential() then
    -- we're already authenticated, and we're configured for using anonymous,
    -- hence we're in a logical OR between auth methods and we're already done.
    return
  end

  local ok, err = do_authentication(conf)
  if not ok then
    if conf.anonymous then
      -- get anonymous user
      local consumer_cache_key = kong.db.consumers:cache_key(conf.anonymous)
      local consumer, err      = kong.cache:get(consumer_cache_key, nil,
                                                kong.client.load_consumer,
                                                conf.anonymous, true)
      if err then
        return error(err)
      end

      set_consumer(consumer)

    else
      return kong.response.error(err.status, err.message, err.headers)
    end
  end
end


return _M<|MERGE_RESOLUTION|>--- conflicted
+++ resolved
@@ -147,12 +147,11 @@
   end
 end
 
-<<<<<<< HEAD
-=======
+
 local function fail_authentication()
   return false, { status = 401, message = "Invalid authentication credentials" }
 end
->>>>>>> cff1dff8
+
 
 local function do_authentication(conf)
   -- If both headers are missing, return 401
@@ -167,27 +166,13 @@
   end
 
   local credential
-<<<<<<< HEAD
-  local username, password = retrieve_credentials("proxy-authorization", conf)
-  if username then
-    credential = load_credential_from_db(username)
-=======
   local given_username, given_password = retrieve_credentials("proxy-authorization", conf)
   if given_username and given_password then
     credential = load_credential_from_db(given_username)
->>>>>>> cff1dff8
   end
 
   -- Try with the authorization header
   if not credential then
-<<<<<<< HEAD
-    username, password = retrieve_credentials("authorization", conf)
-    credential = load_credential_from_db(username)
-  end
-
-  if not credential or not validate_credentials(credential, password) then
-    return false, { status = 401, message = "Invalid authentication credentials" }
-=======
     given_username, given_password = retrieve_credentials("authorization", conf)
     if given_username and given_password then
       credential = load_credential_from_db(given_username)
@@ -198,7 +183,6 @@
 
   if not credential or not validate_credentials(credential, given_password) then
     return fail_authentication()
->>>>>>> cff1dff8
   end
 
   -- Retrieve consumer
