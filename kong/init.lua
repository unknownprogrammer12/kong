--- conflicted
+++ resolved
@@ -295,13 +295,8 @@
 
     local ok, err = balancer_execute(addr)
     if not ok then
-<<<<<<< HEAD
       ngx_log(ngx_ERR, "failed to retry the dns/balancer resolver for ",
-              addr.upstream.host, "' with: ", tostring(err))
-=======
-      ngx.log(ngx.ERR, "failed to retry the dns/balancer resolver for ",
               tostring(addr.host), "' with: ", tostring(err))
->>>>>>> 777b667e
 
       return responses.send(500)
     end
