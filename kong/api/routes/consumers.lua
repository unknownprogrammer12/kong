--- conflicted
+++ resolved
@@ -24,18 +24,13 @@
         }
       end
 
-<<<<<<< HEAD
       local size, err = Endpoints.get_page_size(self.args.uri)
       if err then
         return Endpoints.handle_error(db.consumers.errors:invalid_size(err))
       end
 
-      local data, _, err_t, offset = db.consumers:page(size, self.args.uri.offset)
-=======
-      local data, _, err_t, offset = db.consumers:page(self.args.size,
-                                                       self.args.offset,
+      local data, _, err_t, offset = db.consumers:page(size, self.args.offset,
                                                        { nulls = true })
->>>>>>> 4043aa78
       if err_t then
         return Endpoints.handle_error(err_t)
       end
